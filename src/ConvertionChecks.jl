##############################################################################
#
# ConvertionChecks.jl
#
# Part of CVortex.jl
# Checks that a type can be successfully converted to the types required
# for the underlying cvortex library, giving useful error messages.
#
# Copyright 2019 HJA Bird
#
# Permission is hereby granted, free of charge, to any person obtaining a copy
# of this software and associated documentation files (the "Software"), to 
# deal in the Software without restriction, including without limitation the 
# rights to use, copy, modify, merge, publish, distribute, sublicense, and/or
# sell copies of the Software, and to permit persons to whom the Software is 
# furnished to do so, subject to the following conditions:
#
# The above copyright notice and this permission notice shall be included in 
# all copies or substantial portions of the Software.
#
# THE SOFTWARE IS PROVIDED "AS IS", WITHOUT WARRANTY OF ANY KIND, EXPRESS OR 
# IMPLIED, INCLUDING BUT NOT LIMITED TO THE WARRANTIES OF MERCHANTABILITY, 
# FITNESS FOR A PARTICULAR PURPOSE AND NONINFRINGEMENT. IN NO EVENT SHALL THE 
# AUTHORS OR COPYRIGHT HOLDERS BE LIABLE FOR ANY CLAIM, DAMAGES OR OTHER 
# LIABILITY, WHETHER IN AN ACTION OF CONTRACT, TORT OR OTHERWISE, ARISING 
# FROM, OUT OF OR IN CONNECTION WITH THE SOFTWARE OR THE USE OR OTHER DEALINGS
# IN THE SOFTWARE.
##############################################################################

"""
    Gives an assert message if something cannot be converted to something
    of type or eltype Float32.

Part of CVortex. Not for client use.
"""
function convertable_to_F32(arg :: Real, argname :: String)
    @assert(hasmethod(Float32, Tuple{typeof(arg)}),
        "Cannot convert "*argname*" of type "*
        string(typeof(arg))*" to a Float32.")
    return
end

function convertable_to_F32(arg :: Vector{<:Real}, argname :: String)
    @assert(hasmethod(Float32, Tuple{eltype(arg)}),
        "Cannot convert elements  of "*argname*" of type "*
        string(typeof(arg))*" to a Float32.")
    return
end

function convertable_to_F32(arg :: Matrix{<:Real}, argname :: String)
    @assert(hasmethod(Float32, Tuple{eltype(arg)}),
        "Cannot convert elements  of "*argname*" of type "*
		string(typeof(arg))*" to a Float32.")
    return
end

"""
    Gives an assert message if something cannot be converted to a 
    CVortex.Vec3f or Vector{CVortex.Vec3f}.

Part of CVortex. Not for client use.
"""
function convertable_to_Vec3f_vect(arg :: Matrix{<:Real}, argname :: String)
    @assert(size(arg)[2]==3, "The argument "*argname*" should have size "*
        "N by 3, but actually has size "*string(size(arg))*".")
    convertable_to_F32(arg, argname)
    return
end

function convertable_to_Vec3f_vect(arg :: Vector{<:Real}, argname :: String)
    @assert(length(arg)==3, "The argument "*argname*" should have size "*
        "3, but actually has size "*string(length(arg))*".")
    convertable_to_F32(arg, argname)
    return
end

"""
    Gives an assert message if something cannot be converted to a 
    CVortex.Vec2f or Vector{CVortex.Vec2f}.

Part of CVortex. Not for client use.
"""
function convertable_to_Vec2f_vect(arg :: Matrix{<:Real}, argname :: String)
    @assert(size(arg)[2]==2, "The argument "*argname*" should have size "*
        "N by 2, but actually has size "*string(size(arg))*".")
    convertable_to_F32(arg, argname)
    return
end

function convertable_to_Vec2f_vect(arg :: Vector{<:Real}, argname :: String)
    @assert(length(arg)==2, "The argument "*argname*" should have size "*
        "2, but actually has size "*string(length(arg))*".")
    convertable_to_F32(arg, argname)
    return
end

"""
    Gives an assert message if something cannot be converted to a 
    CVortex.VortexFilament or Vector{CVortex.VortexFilament}.

Part of CVortex. Not for client use.
"""
function check_filament_definition(
    filament_start_coord :: Vector{<:Real},
    filament_end_coord :: Vector{<:Real},
    filament_strength :: Real)

    @assert(length(filament_start_coord)==3, 
        "Filament start coordinate vector must have length 3.")
    @assert(length(filament_end_coord)==3, 
        "Filament end coordinate vector must have length 3.")
    convertable_to_F32(filament_strength, "filament_strength")
    convertable_to_F32(filament_start_coord, "filament_start_coord")
    convertable_to_F32(filament_end_coord, "filament_end_coord")
    return
end

function check_filament_definition(
    filament_start_coord :: Matrix{<:Real},
    filament_end_coord :: Matrix{<:Real},
    filament_strength :: Vector{<:Real})

    @assert(size(filament_start_coord)[2]==3, 
        "Filament start coordinate matrix must be N by 3. Actual size is "*
        string(size(filament_start_coord))*".")
    @assert(size(filament_end_coord)[2]==3, 
        "Filament end coordinate matrix must be N by 3. Actual size is "*
        string(size(filament_end_coord))*".")
    @assert(size(filament_start_coord)[1]==size(filament_end_coord)[1],
        "Both filament start coordinate and filament end coordinate "*
        "matrices must be N by 3 (ie. of equal size), but the sizes "*
        "don't match. filament_start_coord matrix is "*
        string(size(filament_start_coord))*" and the end coordiante matrix is of"*
        "size "*string(size(filament_end_coord))*".")
    @assert(size(filament_start_coord)[1]==length(filament_strength),
        "The length of the filament strength vector does not match that "*
        "of the coordinate matrices. The filament coordinate matrices define"*
<<<<<<< HEAD
        " geometries for "* string(size(filament_start_coord)[1]) * 
        " filaments whilst the strength vector has length " * 
        string(length(filament_strength)) * ".")
=======
        " geometries for "*string(size(filament_start_coord)[1])*" filaments ",
        "whilst the strength vector has length ", length(filament_strength),
        ".")
>>>>>>> eaa45357
    convertable_to_F32(filament_strength, "filament_strength")
    convertable_to_F32(filament_start_coord, "filament_start_coord")
    convertable_to_F32(filament_end_coord, "filament_end_coord")
    return
end

function check_filament_definition(
    filament_start_coord :: Matrix{<:Real},
    filament_end_coord :: Matrix{<:Real})

    @assert(size(filament_start_coord)[2]==3, 
        "Filament start coordinate matrix must be N by 3. Actual size is "*
        string(size(filament_start_coord))*".")
    @assert(size(filament_end_coord)[2]==3, 
        "Filament end coordinate matrix must be N by 3. Actual size is "*
        string(size(filament_end_coord))*".")
    @assert(size(filament_start_coord)[1]==size(filament_end_coord)[1],
        "Both filament start coordinate and filament end coordinate "*
        "matrices must be N by 3 (ie. of equal size), but the sizes "*
        "don't match. filament_start_coord matrix is "*
        string(size(filament_start_coord))*" and the end coordiante matrix is of"*
        "size "*string(size(filament_end_coord))*".")
    convertable_to_F32(filament_start_coord, "filament_start_coord")
    convertable_to_F32(filament_end_coord, "filament_end_coord")
    return
end

"""
    Gives an assert message if something cannot be converted to a 
    CVortex.VortexParticle or Vector{CVortex.VortexParticle}.

Part of CVortex. Not for client use.
"""
function check_particle_definition_3D(
    particle_coords :: Matrix{<:Real},
    particle_vorts  :: Matrix{<:Real})

    convertable_to_Vec3f_vect(particle_coords, "particle_coords")
    convertable_to_Vec3f_vect(particle_vorts, "particle_vorts")
    @assert(size(particle_coords)==size(particle_vorts),
        "The number of particle defined by particle_coords does not "*
        "match that defined by particle_vorts. particle_coords defines "*
		string(size(particle_coords)[1])*" particle coordinates whilst "*
        "particle_vorts defines "*string(size(particle_vorts))* 
        " particle vorticities.")
    return
end

function check_particle_definition_3D(
    particle_coords :: Matrix{<:Real},
    particle_vorts  :: Matrix{<:Real},
    particle_vols :: Vector{<:Real})

    convertable_to_Vec3f_vect(particle_coords, "particle_coords")
    convertable_to_Vec3f_vect(particle_vorts, "particle_vorts")
    convertable_to_F32(particle_vols, "particle_vols")
    @assert(size(particle_coords)==size(particle_vorts),
        "The number of particle defined by particle_coords does not "*
        "match that defined by particle_vorts. particle_coords defines "*
		string(size(particle_coords)[1])*" particle coordinates whilst "*
        "particle_vorts defines "*string(size(particle_vorts))*
        " particle vorticities.")
    @assert(length(particle_vols)==size(particle_coords)[1],
        "The number of particles defined by the particle volumes vector"*
        " does not match that of the coordinate and vorticity matrices. "*
        "The volume vector is of length ", length(particle_vols),
        " and particle_coords suggests "*string(size(particle_coords)[1])*
        " particles.")
    return
end

function check_particle_definition_3D(
    particle_coords :: Vector{<:Real},
    particle_vorts  :: Vector{<:Real})

    convertable_to_Vec3f_vect(particle_coords, "particle_coords")
    convertable_to_Vec3f_vect(particle_vorts, "particle_vorts")
    return
end

function check_particle_definition_3D(
    particle_coords :: Vector{<:Real},
    particle_vorts  :: Vector{<:Real},
    particle_vol :: Real)

    convertable_to_Vec3f_vect(particle_coords, "particle_coords")
    convertable_to_Vec3f_vect(particle_vorts, "particle_vorts")
    convertable_to_F32(particle_vol, "particle_vol")
    return
end

"""
    Gives an assert message if something cannot be converted to a 
    CVortex.VortexParticle2D or Vector{CVortex.VortexParticle2D}.

Part of CVortex. Not for client use.
"""
function check_particle_definition_2D(
    particle_coords :: Matrix{<:Real},
    particle_vorts  :: Vector{<:Real})

    convertable_to_Vec2f_vect(particle_coords, "particle_coords")
    convertable_to_F32(particle_vorts, "particle_vorts")
    @assert(size(particle_coords)[1]==length(particle_vorts),
        "The number of particle defined by particle_coords does not "*
        "match that defined by particle_vorts. particle_coords defines "*
		string(size(particle_coords)[1])*" particle coordinates whilst "*
        "particle_vorts defines "*string(length(particle_vorts))*
        " particle vorticities.")
    return
end

function check_particle_definition_2D(
    particle_coords :: Matrix{<:Real},
    particle_vorts  :: Vector{<:Real},
    particle_vols :: Vector{<:Real})

    convertable_to_Vec2f_vect(particle_coords, "particle_coords")
    convertable_to_F32(particle_vorts, "particle_vorts")
    convertable_to_F32(particle_vols, "particle_vols")
    @assert(size(particle_coords)[1]==length(particle_vorts),
        "The number of particle defined by particle_coords does not "*
        "match that defined by particle_vorts. particle_coords defines "*
		string(size(particle_coords)[1])* " particle coordinates whilst "*
        "particle_vorts defines "*string(length(particle_vorts))*
        " particle vorticities.")
    @assert(length(particle_vols)==size(particle_coords)[1],
        "The number of particles defined by the particle volumes vector"*
        " does not match that of the coordinate and vorticity matrices. "*
        "The volume vector is of length ", length(particle_vols),
        " and particle_coords suggests "*string(size(particle_coords)[1])*
        " particles.")
    return
end

function check_particle_definition_2D(
    particle_coords :: Vector{<:Real},
    particle_vort  :: Real)

    convertable_to_Vec2f_vect(particle_coords, "particle_coords")
    convertable_to_F32(particle_vort, "particle_vorts")
    return
end

function check_particle_definition_2D(
    particle_coords :: Vector{<:Real},
    particle_vort  :: Real,
    particle_vol :: Real)

    convertable_to_Vec2f_vect(particle_coords, "particle_coords")
    convertable_to_F32(particle_vort, "particle_vort")
    convertable_to_F32(particle_vol, "particle_vol")
    return
end<|MERGE_RESOLUTION|>--- conflicted
+++ resolved
@@ -135,15 +135,9 @@
     @assert(size(filament_start_coord)[1]==length(filament_strength),
         "The length of the filament strength vector does not match that "*
         "of the coordinate matrices. The filament coordinate matrices define"*
-<<<<<<< HEAD
         " geometries for "* string(size(filament_start_coord)[1]) * 
         " filaments whilst the strength vector has length " * 
         string(length(filament_strength)) * ".")
-=======
-        " geometries for "*string(size(filament_start_coord)[1])*" filaments ",
-        "whilst the strength vector has length ", length(filament_strength),
-        ".")
->>>>>>> eaa45357
     convertable_to_F32(filament_strength, "filament_strength")
     convertable_to_F32(filament_start_coord, "filament_start_coord")
     convertable_to_F32(filament_end_coord, "filament_end_coord")
